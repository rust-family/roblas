--- conflicted
+++ resolved
@@ -70,21 +70,14 @@
 
     #[test]
     fn zdotu() {
-        let v1 = vec![
-            Complex64::new(1_f64, 1_f64),
-            Complex64::new(1_f64, -1_f64),
-        ];
-        let v2 = vec![
-            Complex64::new(3_f64, -4_f64),
-            Complex64::new(6_f64, -2_f64),
-        ];
+        let v1 = vec![Complex64::new(1_f64, 1_f64), Complex64::new(1_f64, -1_f64)];
+        let v2 = vec![Complex64::new(3_f64, -4_f64), Complex64::new(6_f64, -2_f64)];
         let result;
         unsafe {
             result = cblas_zdotu(2, v1.as_ptr(), 1, v2.as_ptr(), 1);
         }
         let expect = Complex64::new(11_f64, -9_f64);
         assert_eq!(result, expect);
-        
     }
 
     #[test]
@@ -97,26 +90,22 @@
         }
         let expect = Complex64::new(7_f64, -3_f64);
         assert_eq!(result, expect);
-        
     }
 
     #[test]
     fn izamax() {
         let v1 = vec![
-            Complex64::new(1_f64, 1_f64), 
-            Complex64::new(1_f64, -2_f64), 
+            Complex64::new(1_f64, 1_f64),
+            Complex64::new(1_f64, -2_f64),
             Complex64::new(1_f64, 10_f64),
             Complex64::new(1_f64, 15_f64),
-            Complex64::new(1_f64, 11_f64)];
+            Complex64::new(1_f64, 11_f64),
+        ];
         let result1;
         unsafe {
             result1 = cblas_izamax(5, v1.as_ptr(), 2);
         }
         let expect1 = 4 as usize;
-<<<<<<< HEAD
-=======
-
->>>>>>> 0d32d4c4
         let result2;
         unsafe {
             result2 = cblas_izamax(5, v1.as_ptr(), 1);
